--- conflicted
+++ resolved
@@ -346,13 +346,7 @@
         if existing_text_features is None:
             return 0.0
 
-<<<<<<< HEAD
-        clf = LogisticRegression(class_weight='balanced',
-                                 solver="liblinear",
-                                 multi_class="auto")
-=======
         clf = LogisticRegression(class_weight="balanced")
->>>>>>> 5749b841
 
         no_ngrams_X = self._append_ngram_features(
             examples, existing_text_features, max_ngrams
