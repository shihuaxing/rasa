def add_server_arguments(parser):
    parser.add_argument(
        "-e",
        "--emulate",
        choices=["wit", "luis", "dialogflow"],
        help="which service to emulate (default: None i.e. use"
        " simple built in format)",
    )
    parser.add_argument(
        "-P", "--port", type=int, default=5000, help="port on which to run server"
    )
    parser.add_argument(
<<<<<<< HEAD
        "--pre-load",
        nargs="+",
        default=[],
        help="Preload models into memory before starting the "
        "server. \nIf given `all` as input all the models "
        "will be loaded.\nElse you can specify a list of "
        "specific project names.\nEg: python -m "
        "rasa.nlu.server --pre-load project1 "
        "--path projects "
        "-c config.yaml",
    )
    parser.add_argument(
=======
>>>>>>> d8128869
        "-t",
        "--token",
        help="auth token. If set, reject requests which don't "
        "provide this token as a query parameter",
    )
    parser.add_argument("-w", "--write", help="file where logs will be saved")
    parser.add_argument(
        "--path",
        required=True,
        help="working directory of the server. Models are"
        "loaded from this directory and trained models "
        "will be saved here.",
    )
    parser.add_argument(
        "--cors",
        nargs="*",
        help="List of domain patterns from where CORS "
        "(cross-origin resource sharing) calls are "
        "allowed. The default value is `[]` which "
        "forbids all CORS requests.",
    )

    parser.add_argument(
        "--max-training-processes",
        type=int,
        default=1,
        help="Number of processes used to handle training "
        "requests. Increasing this value will have a "
        "great impact on memory usage. It is "
        "recommended to keep the default value.",
    )
    parser.add_argument(
        "--endpoints", help="Configuration file for the model server as a yaml file"
    )
    parser.add_argument(
        "--wait-time-between-pulls",
        type=int,
        default=10,
        help="Wait time in seconds between NLU model server queries.",
    )
    parser.add_argument(
        "--response-log",
        help="Directory where logs will be saved "
        "(containing queries and responses)."
        "If set to ``null`` logging will be disabled.",
    )
    parser.add_argument(
        "--storage",
        help="Set the remote location where models are stored. "
        "E.g. on AWS. If nothing is configured, the "
        "server will only serve the models that are "
        "on disk in the configured `path`.",
    )
    parser.add_argument(
        "-c", "--config", help="Default model configuration file used for training."
    )<|MERGE_RESOLUTION|>--- conflicted
+++ resolved
@@ -10,21 +10,6 @@
         "-P", "--port", type=int, default=5000, help="port on which to run server"
     )
     parser.add_argument(
-<<<<<<< HEAD
-        "--pre-load",
-        nargs="+",
-        default=[],
-        help="Preload models into memory before starting the "
-        "server. \nIf given `all` as input all the models "
-        "will be loaded.\nElse you can specify a list of "
-        "specific project names.\nEg: python -m "
-        "rasa.nlu.server --pre-load project1 "
-        "--path projects "
-        "-c config.yaml",
-    )
-    parser.add_argument(
-=======
->>>>>>> d8128869
         "-t",
         "--token",
         help="auth token. If set, reject requests which don't "
