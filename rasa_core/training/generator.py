--- conflicted
+++ resolved
@@ -41,13 +41,11 @@
     """A tracker wrapper that caches the state creation of the tracker."""
 
     def __init__(self, sender_id, slots,
-                 topics=None,
-                 default_topic=None,
                  max_event_history=None,
                  domain=None
                  ):
         super(TrackerWithCachedStates, self).__init__(
-                sender_id, slots, topics, default_topic, max_event_history)
+                sender_id, slots, max_event_history)
         self._states = None
         self.domain = domain
 
@@ -80,8 +78,6 @@
 
         return type(self)(UserMessage.DEFAULT_SENDER_ID,
                           self.slots.values(),
-                          self.topics,
-                          self.default_topic,
                           self._max_event_history,
                           self.domain)
 
@@ -220,14 +216,8 @@
         init_tracker = TrackerWithCachedStates(
                 UserMessage.DEFAULT_SENDER_ID,
                 self.domain.slots,
-<<<<<<< HEAD
-                max_event_history=self.config.tracker_limit
-=======
-                self.domain.topics,
-                self.domain.default_topic,
                 max_event_history=self.config.tracker_limit,
                 domain=self.domain
->>>>>>> db5846a7
         )
         active_trackers[STORY_START].append(init_tracker)
 
