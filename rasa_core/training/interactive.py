--- conflicted
+++ resolved
@@ -840,7 +840,7 @@
     messages = _collect_messages(evts)
     actions = _collect_actions(evts)
 
-    domain_dict = dict.fromkeys(domain.keys(), {})
+    domain_dict = dict.fromkeys(domain.keys(), [])
 
     # TODO for now there is no way to distinguish between action and form
     domain_dict["forms"] = []
@@ -1329,22 +1329,13 @@
             on_finish()
 
 
-<<<<<<< HEAD
 def _start_interactive_learning_io(endpoint: EndpointConfig,
                                    stories: Text,
                                    on_finish: Callable[[], None],
                                    finetune: bool = False,
                                    skip_visualization: bool = False) -> None:
-    """Start the interactive learning message recording in a separate thread."""
-
-=======
-def _start_interactive_learning_io(endpoint, stories, on_finish,
-                                   finetune=False,
-                                   skip_visualization=False):
-    # type: (EndpointConfig, Text, Callable[[], None], bool, bool) -> None
     """Start the interactive learning message recording in a separate thread.
     """
->>>>>>> 6388ddec
     p = Thread(target=record_messages,
                kwargs={
                    "endpoint": endpoint,
