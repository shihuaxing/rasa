--- conflicted
+++ resolved
@@ -110,7 +110,6 @@
     assert ner_syn.synonyms.get("tacos") == "Mexican"
 
 
-<<<<<<< HEAD
 def test_phrase_matcher(component_builder):
     _config = utilities.base_test_conf("all_components")
     ner_component = "ner_phrase_matcher"
@@ -135,18 +134,18 @@
     for ex, target in zip(examples, targets):
         ner_pm.process(ex)
         assert ex.get("entities") == target
-=======
+
+
 def test_spacy_ner_extractor(spacy_nlp):
     ext = SpacyEntityExtractor()
     example = Message("anywhere in the West", {
-            "intent": "restaurant_search",
-            "entities": [],
-            "spacy_doc": spacy_nlp("anywhere in the west")})
+        "intent": "restaurant_search",
+        "entities": [],
+        "spacy_doc": spacy_nlp("anywhere in the west")})
 
     ext.process(example, spacy_nlp=spacy_nlp)
 
     assert len(example.get("entities", [])) == 1
     assert example.get("entities")[0] == {
         u'start': 16, u'extractor': u'ner_spacy',
-        u'end': 20, u'value': u'West', u'entity': u'LOC'}
->>>>>>> 587092ec
+        u'end': 20, u'value': u'West', u'entity': u'LOC'}