--- conflicted
+++ resolved
@@ -38,11 +38,7 @@
     "requests~=2.15",
     "graphviz~=0.9.0",
     "keras~=2.0",
-<<<<<<< HEAD
-    "tensorflow~=1.10.0",
-=======
     "tensorflow==1.10.0",
->>>>>>> 157e4ede
     "h5py~=2.0",
     "apscheduler~=3.0",
     "tqdm~=4.0",
@@ -68,7 +64,7 @@
     "pyyaml~=3.12",
     "pytz~=2018.4",
     "python-dateutil~=2.7",
-    "rasa_nlu>=0.13.6",
+    "rasa_nlu~=0.13.0",
     "rasa_core_sdk~=0.11.0",
     "colorclass~=2.2",
     "terminaltables~=3.1",
